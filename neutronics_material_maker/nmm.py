--- conflicted
+++ resolved
@@ -184,7 +184,7 @@
 
 
 class Element(Isotope):
-    def __init__(self,*args,**kwargs):
+    def __init__(self, *args, **kwargs):
 
         if len(args)==1:
             protons_or_symbol=args[0]
@@ -239,7 +239,7 @@
                              'abundance must sum to 1.0')
         return self.isotopes
 
-    def find_natural_isotopes_in_element_from_symbol(self,symbol):
+    def find_natural_isotopes_in_element_from_symbol(self, symbol):
         isotopes_to_return = []
         isotopes = NAT_NDATA.loc[self.symbol]['Nucleon number']
         if isinstance(isotopes, np.float64):
@@ -285,38 +285,25 @@
             raise ValueError('A list of elements present within the material '
                              'must be specified.')
 
-<<<<<<< HEAD
-        if self.atom_fractions is None and self.mass_fractions is None:
+        self.material_card_name = kwargs.get('material_card_name',self.description)
+
+        if self.elements == None:
+            raise ValueError('A list of elements present within the material '
+                             'must be specified.')
+
+        if self.atom_fractions == None and self.mass_fractions == None:
             raise ValueError('To make a material either atom_fractions or '
                              'mass_fractions must be provided.')
-=======
-        self.material_card_name = kwargs.get('material_card_name',self.description)
-
-        if self.elements == None:
-            raise ValueError('A list of elements present within the material '
-                             'must be specified')
-
-        if self.atom_fractions == None and self.mass_fractions == None:
-            raise ValueError('To make a material either atom_fractions or '
-                             'mass_fractions must be provided')
->>>>>>> ec6d992b
 
         if self.atom_fractions is None:
             self.atom_fractions  = self.find_atom_fractions_from_mass_fractions()
 
-<<<<<<< HEAD
         if self.mass_fractions is None:
             self.mass_fractions = self.find_mass_fractions_from_atom_fractions()
 
         if len(self.elements) != len(self.atom_fractions):
             raise ValueError('When making a material please provide the same '
                              'number of elements and atom/mass fractions.')
-=======
-        if len(self.elements)!=len(self.atom_fractions):
-            raise ValueError('When making a material please provide the same '
-                             'number of elements and atom/mass fractions')
-        #if self.isotopes == None:
->>>>>>> ec6d992b
         self.isotopes = []
         for element in self.elements:
             for isotope in element.isotopes:
@@ -574,7 +561,7 @@
         cumlative_density = 0
         for mixture, volume in zip(mixtures,volume_fractions):
             cumlative_density = cumlative_density + (mixture.density_g_per_cm3 * volume)
-        # todo allow density combinations involving atom_per_barn_cm2
+        # TODO: allow density combinations involving atom_per_barn_cm2
         return cumlative_density
 
     def find_material_card_name_with_volume_fractions(self):
@@ -589,12 +576,7 @@
             description_to_return += item.material_card_name + '_mf_' + str(frac)+'_'
         return description_to_return[:-1]
 
-<<<<<<< HEAD
     def serpent_material_card(self, name=None, color=None):
-=======
-    @classmethod
-    def serpent_material_card(self):
->>>>>>> ec6d992b
         comment = '%  '
         mat_card = super().serpent_header(name, color)
         for item, v_f, m_f in zip(self.mixtures, self.volume_fractions,
@@ -613,7 +595,7 @@
                 n_a_item = item.density_g_per_cm3/(a*1.66054e-24)
                 # Number_of_atoms_per_cm3_of_mix
                 n_a_mix = n_a_item*v_f/7.66e22
-                mat_card += comment+'\n'+comment+mix.material_card_name + \
+                mat_card += comment+'\n'+comment+item.material_card_name + \
                     ' with a density of '+str(item.density_g_per_cm3) + \
                     ' g per cm3 \n'
                 mat_card += comment+'volume fraction of '+str(v_f)+' \n'
