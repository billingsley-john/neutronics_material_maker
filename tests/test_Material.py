#!/usr/bin/env python3

__author__ = "neutronics material maker development team"


import json
import os
import unittest

import pytest

import neutronics_material_maker as nmm


class test_object_properties(unittest.TestCase):
    def test_density_of_material_is_set_from_equation(self):
        test_mat = nmm.Material("FLiBe", temperature_in_K=80, pressure_in_Pa=1)
        assert test_mat.density is not None

    def test_density_of_material_is_set_from_crystal(self):
        test_mat = nmm.Material("Li4SiO4")
        assert test_mat.density is not None

    def test_density_of_material_is_set(self):
        test_mat = nmm.Material("eurofer")
        assert test_mat.density is not None

    def test_material_from_elements(self):
        test_mat = nmm.Material(
            material_name="test",
            elements={"Li": 0.4, "Zr": 0.6},
            percent_type="ao",
            density=1,
            density_unit="g/cm3",
        )
        test_mat.openmc_material
        assert "Li6" in test_mat.openmc_material.get_nuclides()
        assert "Li7" in test_mat.openmc_material.get_nuclides()

    def test_material_from_isotopes(self):
        test_mat = nmm.Material(
            material_name="test",
            isotopes={"Li6": 0.4, "Li7": 0.6},
            percent_type="ao",
            density=1,
            density_unit="g/cm3",
        )
        assert "Li6" in test_mat.openmc_material.get_nuclides()
        assert "Li7" in test_mat.openmc_material.get_nuclides()

    def test_material_from_zaid_int_isotopes(self):
        test_mat = nmm.Material(
            material_name="test",
            isotopes={3006: 0.4, 3007: 0.6},
            percent_type="ao",
            density=1,
            density_unit="g/cm3",
        )
        test_mat.openmc_material
        assert "Li6" in test_mat.openmc_material.get_nuclides()
        assert "Li7" in test_mat.openmc_material.get_nuclides()

    def test_material_from_zaid_str_isotopes(self):
        test_mat = nmm.Material(
            material_name="test",
            isotopes={"3006": 0.4, "3007": 0.6},
            percent_type="ao",
            density=1,
            density_unit="g/cm3",
        )
        test_mat.openmc_material
        assert "Li6" in test_mat.openmc_material.get_nuclides()
        assert "Li7" in test_mat.openmc_material.get_nuclides()

    def test_iron_density(self):
        a = nmm.Material("Iron")
        assert a.openmc_material.density == 7.874

        a = nmm.Material("Iron")
        serpent_density = a.serpent_material.split("\n")[0].split()[2]
        assert float(serpent_density) == pytest.approx(7.874)

        a = nmm.Material("Iron", material_id=45)
        mcnp_density = a.mcnp_material.split("\n")[0].split()[3]
        assert float(mcnp_density) == pytest.approx(7.874)

        a = nmm.Material("Iron", volume_in_cm3=100)
        fispact_density = a.fispact_material.split("\n")[0].split()[1]
        assert float(fispact_density) == pytest.approx(7.874)

    def test_fispact_material(self):
        a = nmm.Material("Li4SiO4", volume_in_cm3=1.0)
        line_by_line_material = a.fispact_material.split("\n")

        assert len(line_by_line_material) == 10
        assert a.fispact_material.split(
            "\n")[0].startswith("DENSITY 2.31899993235464")
        assert a.fispact_material.split("\n")[1] == "FUEL 8"
        assert "Li6 3.537400925715E+21" in line_by_line_material
        assert "Li7 4.307481314353E+22" in line_by_line_material
        assert "Si28 1.074757396925E+22" in line_by_line_material
        assert "Si29 5.457311411014E+20" in line_by_line_material
        assert "Si30 3.597484069651E+20" in line_by_line_material
        assert "O16 4.650130496709E+22" in line_by_line_material
        assert "O17 1.766602913225E+19" in line_by_line_material
        assert "O18 9.324307302413E+19" in line_by_line_material

    def test_fispact_material_with_volume(self):
        a = nmm.Material("Li4SiO4", volume_in_cm3=2.0)
        line_by_line_material = a.fispact_material.split("\n")

        assert len(line_by_line_material) == 10
        assert line_by_line_material[0].startswith("DENSITY 2.31899993235464")
        assert line_by_line_material[1] == "FUEL 8"
        assert "Li6 7.074801851431E+21" in line_by_line_material
        assert "Li7 8.614962628707E+22" in line_by_line_material
        assert "Si28 2.149514793849E+22" in line_by_line_material
        assert "Si29 1.091462282203E+21" in line_by_line_material
        assert "Si30 7.194968139301E+20" in line_by_line_material
        assert "O16 9.300260993419E+22" in line_by_line_material
        assert "O17 3.533205826449E+19" in line_by_line_material
        assert "O18 1.864861460483E+20" in line_by_line_material

    def test_mcnp_material_suffix(self):
        test_material1 = nmm.Material(
            "Nb3Sn", material_tag="Nb3Sn", zaid_suffix=".21c", material_id=27
        )
        mcnp_material1 = test_material1.mcnp_material
        test_material2 = nmm.Material(
            "Nb3Sn", material_tag="Nb3Sn", zaid_suffix=".30c", material_id=27
        )
        mcnp_material2 = test_material2.mcnp_material
        test_material3 = nmm.Material(
            "Nb3Sn", material_tag="Nb3Sn", material_id=27)
        mcnp_material3 = test_material3.mcnp_material

        assert len(mcnp_material3) < len(mcnp_material2)
        assert len(mcnp_material1) == len(mcnp_material2)
        assert mcnp_material1.count("21c") == mcnp_material2.count("30c")

    def test_mcnp_material_lines(self):
        test_material = nmm.Material(
            "Nb3Sn",
            material_tag="test",
            density=3,
            zaid_suffix=".30c",
            decimal_places=6,
            material_id=27,
        )
        line_by_line_material = test_material.mcnp_material.split("\n")

        assert len(line_by_line_material) == 12

        assert line_by_line_material[0].split()[0] == "c"
        assert line_by_line_material[0].split()[1] == "test"
        assert line_by_line_material[0].split()[2] == "density"
        assert float(line_by_line_material[0].split()[3]) == pytest.approx(3)
        assert line_by_line_material[0].split()[4] == "g/cm3"

        assert line_by_line_material[1] == "M27   041093.30c  7.500000e-01"

        assert "      050120.30c  8.145000e-02" in line_by_line_material
        assert "      050119.30c  2.147500e-02" in line_by_line_material
        assert "      050115.30c  8.500000e-04" in line_by_line_material
        assert "      050112.30c  2.425000e-03" in line_by_line_material
        assert "      050118.30c  6.055000e-02" in line_by_line_material
        assert "      050122.30c  1.157500e-02" in line_by_line_material
        assert "      050124.30c  1.447500e-02" in line_by_line_material
        assert "      050114.30c  1.650000e-03" in line_by_line_material
        assert "      050117.30c  1.920000e-02" in line_by_line_material
        assert "      050116.30c  3.635000e-02" in line_by_line_material

    def test_mcnp_material_lines_with_decimal_places(self):
        test_material = nmm.Material(
            "Nb3Sn",
            material_tag="test",
            density=3,
            zaid_suffix=".30c",
            material_id=27,
            decimal_places=3,
        )
        line_by_line_material = test_material.mcnp_material.split("\n")

        assert len(line_by_line_material) == 12

        assert line_by_line_material[0].split()[0] == "c"
        assert line_by_line_material[0].split()[1] == "test"
        assert line_by_line_material[0].split()[2] == "density"
        assert float(line_by_line_material[0].split()[3]) == pytest.approx(3)
        assert line_by_line_material[0].split()[4] == "g/cm3"

        assert line_by_line_material[1] == "M27   041093.30c  7.500e-01"

        assert "      050120.30c  8.145e-02" in line_by_line_material
        assert "      050119.30c  2.148e-02" in line_by_line_material  # rounded up
        assert "      050115.30c  8.500e-04" in line_by_line_material
        assert "      050112.30c  2.425e-03" in line_by_line_material
        assert "      050118.30c  6.055e-02" in line_by_line_material
        assert "      050122.30c  1.158e-02" in line_by_line_material  # rounded up
        assert "      050124.30c  1.448e-02" in line_by_line_material  # rounded up
        assert "      050114.30c  1.650e-03" in line_by_line_material
        assert "      050117.30c  1.920e-02" in line_by_line_material
        assert "      050116.30c  3.635e-02" in line_by_line_material

    def test_mcnp_material_lines_contain_underscore(self):
        test_material = nmm.Material(
            chemical_equation="Nb3Sn",
            material_tag="test2",
            density=3.2,
            density_unit="g/cm3",
            material_id=1,
            percent_type="wo",
        )
        line_by_line_material = test_material.mcnp_material.split("\n")

        assert len(line_by_line_material) == 12

        assert line_by_line_material[0].split()[0] == "c"
        assert line_by_line_material[0].split()[1] == "test2"
        assert line_by_line_material[0].split()[2] == "density"
        assert float(line_by_line_material[0].split()[3]) == pytest.approx(3.2)
        assert line_by_line_material[0].split()[4] == "g/cm3"

        assert "-" in line_by_line_material[1]
        assert "-" in line_by_line_material[2]
        assert "-" in line_by_line_material[3]
        assert "-" in line_by_line_material[4]
        assert "-" in line_by_line_material[5]
        assert "-" in line_by_line_material[6]
        assert "-" in line_by_line_material[7]
        assert "-" in line_by_line_material[8]
        assert "-" in line_by_line_material[9]
        assert "-" in line_by_line_material[10]
        assert "-" in line_by_line_material[11]

    def test_serpent_material_lines_contain_underscore(self):
        test_material = nmm.Material(
            chemical_equation="Nb3Sn",
            material_tag="test2",
            density=3.2,
            density_unit="g/cm3",
            material_id=1,
            percent_type="wo",
        )
        line_by_line_material = test_material.serpent_material.split("\n")

        assert len(line_by_line_material) == 12

        assert line_by_line_material[0].split()[0] == "mat"
        assert line_by_line_material[0].split()[1] == "test2"
        assert float(line_by_line_material[0].split()[2]) == pytest.approx(3.2)

        assert "-" in line_by_line_material[1]
        assert "-" in line_by_line_material[2]
        assert "-" in line_by_line_material[3]
        assert "-" in line_by_line_material[4]
        assert "-" in line_by_line_material[5]
        assert "-" in line_by_line_material[6]
        assert "-" in line_by_line_material[7]
        assert "-" in line_by_line_material[8]
        assert "-" in line_by_line_material[9]
        assert "-" in line_by_line_material[10]
        assert "-" in line_by_line_material[11]

    def test_serpent_material_suffix(self):
        test_material1 = nmm.Material(
            "Nb3Sn", material_tag="Nb3Sn", zaid_suffix=".21c")
        serpent_material1 = test_material1.serpent_material

        test_material2 = nmm.Material(
            "Nb3Sn", material_tag="Nb3Sn", zaid_suffix=".30c")
        serpent_material2 = test_material2.serpent_material

        test_material3 = nmm.Material("Nb3Sn", material_tag="Nb3Sn")
        serpent_material3 = test_material3.serpent_material

        assert len(serpent_material3) < len(serpent_material2)
        assert len(serpent_material1) == len(serpent_material2)
        assert serpent_material1.count("21c") == serpent_material2.count("30c")

    def test_serpent_material_lines(self):
        test_material = nmm.Material(
            "Nb3Sn", material_tag="test", density=3, zaid_suffix=".30c"
        )
        line_by_line_material = test_material.serpent_material.split("\n")

        assert len(line_by_line_material) == 12
        assert line_by_line_material[0].split()[0] == "mat"
        assert line_by_line_material[0].split()[1] == "test"
        assert float(line_by_line_material[0].split()[2]) == pytest.approx(3)
        assert "      041093.30c  7.50000000e-01" in line_by_line_material
        assert "      050120.30c  8.14500000e-02" in line_by_line_material
        assert "      050119.30c  2.14750000e-02" in line_by_line_material
        assert "      050115.30c  8.50000000e-04" in line_by_line_material
        assert "      050112.30c  2.42500000e-03" in line_by_line_material
        assert "      050118.30c  6.05500000e-02" in line_by_line_material
        assert "      050122.30c  1.15750000e-02" in line_by_line_material
        assert "      050124.30c  1.44750000e-02" in line_by_line_material
        assert "      050114.30c  1.65000000e-03" in line_by_line_material
        assert "      050117.30c  1.92000000e-02" in line_by_line_material
        assert "      050116.30c  3.63500000e-02" in line_by_line_material

    def test_serpent_material_lines_with_decimal_places(self):
        test_material = nmm.Material(
            "Nb3Sn",
            material_tag="test",
            density=3.3333,
            zaid_suffix=".30c",
            decimal_places=4,
        )
        line_by_line_material = test_material.serpent_material.split("\n")

        assert len(line_by_line_material) == 12
        assert line_by_line_material[0].split()[0] == "mat"
        assert line_by_line_material[0].split()[1] == "test"
        assert float(line_by_line_material[0].split()[
                     2]) == pytest.approx(3.3333)
        assert "      041093.30c  7.5000e-01" in line_by_line_material
        assert "      050120.30c  8.1450e-02" in line_by_line_material
        assert "      050119.30c  2.1475e-02" in line_by_line_material
        assert "      050115.30c  8.5000e-04" in line_by_line_material
        assert "      050112.30c  2.4250e-03" in line_by_line_material
        assert "      050118.30c  6.0550e-02" in line_by_line_material
        assert "      050122.30c  1.1575e-02" in line_by_line_material
        assert "      050124.30c  1.4475e-02" in line_by_line_material
        assert "      050114.30c  1.6500e-03" in line_by_line_material
        assert "      050117.30c  1.9200e-02" in line_by_line_material
        assert "      050116.30c  3.6350e-02" in line_by_line_material

    def test_material_creation_from_chemical_formula_with_enrichment(self):

        pb_fraction = 3
        li_fraction = 7
        enrichment = 20

        lithium_lead_elements = "Li" + \
            str(li_fraction) + "Pb" + str(pb_fraction)
        test_material = nmm.Material(
            "lithium-lead",
            enrichment=enrichment,
            enrichment_target="Li6",
            enrichment_type="ao",
            chemical_equation=lithium_lead_elements,
            temperature_in_C=450,
        )
        nucs = test_material.openmc_material.nuclides
        pb_atom_count = 0
        li_atom_count = 0
        li6_atom_count = 0
        li7_atom_count = 0
        for entry in nucs:
            if entry[0].startswith("Pb"):
                pb_atom_count = pb_atom_count + entry[1]
            if entry[0].startswith("Li"):
                li_atom_count = li_atom_count + entry[1]
            if entry[0] == "Li6":
                li6_atom_count = li6_atom_count + entry[1]
            if entry[0] == "Li7":
                li7_atom_count = li7_atom_count + entry[1]
        print(nucs)
        assert pb_atom_count == pytest.approx(
            pb_fraction / (pb_fraction + li_fraction))
        assert li_atom_count == pytest.approx(
            li_fraction / (pb_fraction + li_fraction))
        assert li6_atom_count * 4.0 == pytest.approx(li7_atom_count)

        assert li6_atom_count == pytest.approx(
            (enrichment / 100.0) * (li_fraction / (pb_fraction + li_fraction)),
            rel=0.01,
        )
        assert li7_atom_count == pytest.approx(
            ((100.0 - enrichment) / 100) * (li_fraction / (pb_fraction + li_fraction)),
            rel=0.01,
        )

    def test_material_creation_from_chemical_formula_with_enrichment2(self):

        pb_fraction = 3
        li_fraction = 7
        enrichment = 20

        lithium_lead_elements = "Li" + \
            str(li_fraction) + "Pb" + str(pb_fraction)
        test_material = nmm.Material(
            "lithium-lead",
            enrichment=enrichment,
            enrichment_target="Li6",
            enrichment_type="ao",
            chemical_equation=lithium_lead_elements,
            temperature_in_C=450,
        )
        nucs = test_material.openmc_material.nuclides
        pb_atom_count = 0
        li_atom_count = 0
        li6_atom_count = 0
        li7_atom_count = 0
        for entry in nucs:
            if entry[0].startswith("Pb"):
                pb_atom_count = pb_atom_count + entry[1]
            if entry[0].startswith("Li"):
                li_atom_count = li_atom_count + entry[1]
            if entry[0] == "Li6":
                li6_atom_count = li6_atom_count + entry[1]
            if entry[0] == "Li7":
                li7_atom_count = li7_atom_count + entry[1]
        print(nucs)
        assert pb_atom_count == pytest.approx(pb_fraction / 10)
        assert li_atom_count == pytest.approx(li_fraction / 10)
        # assert li6_atom_count*5. == li7_atom_count #todo use approximatly
        assert li6_atom_count == pytest.approx(
            enrichment * li_fraction / 1000, rel=0.01
        )
        assert li7_atom_count == pytest.approx(
            (100.0 - enrichment) * li_fraction / 1000, rel=0.01
        )

    def test_density_of_crystals(self):

        # these tests fail because the density value is too far away from calculated value
        # however, this could be becuase the density values are rounded to 2 dp

        test_mat = nmm.Material(material_name="Li4SiO4")
        assert test_mat.openmc_material.density == pytest.approx(
            2.32, rel=0.01)

        test_mat = nmm.Material(material_name="Li2SiO3")
        assert test_mat.openmc_material.density == pytest.approx(
            2.44, rel=0.01)

        test_mat = nmm.Material(material_name="Li2ZrO3")
        assert test_mat.openmc_material.density == pytest.approx(
            4.03, rel=0.01)

        test_mat = nmm.Material(material_name="Li2TiO3")
        assert test_mat.openmc_material.density == pytest.approx(
            3.34, rel=0.01)

        test_mat = nmm.Material(material_name="Li8PbO6")
        assert test_mat.openmc_material.density == pytest.approx(
            4.14, rel=0.01)

        test_mat = nmm.Material(material_name="Be")
        assert test_mat.openmc_material.density == pytest.approx(
            1.88, rel=0.01)

        test_mat = nmm.Material(material_name="Be12Ti")
        assert test_mat.openmc_material.density == pytest.approx(
            2.28, rel=0.01)

        test_mat = nmm.Material(material_name="Ba5Pb3")
        assert test_mat.openmc_material.density == pytest.approx(
            5.84, rel=0.01)

        test_mat = nmm.Material(material_name="Nd5Pb4")
        assert test_mat.openmc_material.density == pytest.approx(
            8.79, rel=0.01)

        test_mat = nmm.Material(material_name="Zr5Pb3")
        assert test_mat.openmc_material.density == pytest.approx(
            8.23, rel=0.01)

        #  TODO extra checks for all the crystals needed here

    def test_density_of_enriched_crystals(self):

        test_mat = nmm.Material(material_name="Li4SiO4")
        test_mat_enriched = nmm.Material(
            material_name="Li4SiO4",
            enrichment=50.0,
            enrichment_target="Li6",
            enrichment_type="ao",
        )
        assert (test_mat.openmc_material.density >
                test_mat_enriched.openmc_material.density)

    def test_density_of_packed_crystals(self):

        test_mat = nmm.Material(material_name="Li4SiO4")
        test_mat_packed = nmm.Material(
            material_name="Li4SiO4",
            packing_fraction=0.35)
        assert (
            test_mat.openmc_material.density * 0.35
            == test_mat_packed.openmc_material.density
        )

    def test_material_creation_from_chemical_formula(self):

        pb_fraction = 3
        li_fraction = 7

        lithium_lead_elements = "Li" + \
            str(li_fraction) + "Pb" + str(pb_fraction)
        test_material = nmm.Material(
            "lithium-lead",
            chemical_equation=lithium_lead_elements,
            temperature_in_C=450,
        )
        nucs = test_material.openmc_material.nuclides
        pb_atom_count = 0
        li_atom_count = 0
        for entry in nucs:
            if entry[0].startswith("Pb"):
                pb_atom_count = pb_atom_count + entry[1]
            if entry[0].startswith("Li"):
                li_atom_count = li_atom_count + entry[1]
        assert pb_atom_count == pytest.approx(
            pb_fraction / (pb_fraction + li_fraction))
        assert li_atom_count == pytest.approx(
            li_fraction / (pb_fraction + li_fraction))

    def test_incorrect_settings(self):

        def enrichment_too_high():
            """checks a ValueError is raised when enrichment is over 100"""

            nmm.Material("Li4SiO4", enrichment=200)

        self.assertRaises(ValueError, enrichment_too_high)

        def enrichment_too_low():
            """checks a ValueError is raised when enrichment is under 0"""

            nmm.Material("Li4SiO4", enrichment=-10)

        self.assertRaises(ValueError, enrichment_too_low)

        def incorrect_pressure_in_Pa():
            """checks a ValueError is raised when pressure_in_Pa is below 0"""

            nmm.Material("H2O", temperature_in_C=10, pressure_in_Pa=-1e6)

        self.assertRaises(ValueError, incorrect_pressure_in_Pa)

        def incorrect_temperature_in_K():
            """checks a ValueError is raised when temperature_in_K is below 0"""

            nmm.Material("H2O", temperature_in_K=-10, pressure_in_Pa=1e6)

        self.assertRaises(ValueError, incorrect_temperature_in_K)

        def incorrect_temperature_in_C():
            """checks a ValueError is raised when temperature_in_C is below absolute zero"""

            nmm.Material("H2O", temperature_in_C=-300, pressure_in_Pa=1e6)

        self.assertRaises(ValueError, incorrect_temperature_in_C)

        def incorrect_elements_chemical_equation_usage():
            """checks a ValueError is raised when the both chemical_equation and elements are used"""

            nmm.Material(
                material_name='my_mat',
                enrichment=50.0,
                chemical_equation="Li4SiO4",
                elements={'C': 0.3333, 'O': 0.666},
                enrichment_type="ao",
            )

        self.assertRaises(
            ValueError,
            incorrect_elements_chemical_equation_usage)

        def incorrect_enrichment_target():
            """checks a ValueError is raised when the enrichment target is not a natural isotope"""

            nmm.Material(
                material_name="Li4SiO4",
                enrichment=50.0,
                enrichment_target="Li9",
                enrichment_type="ao",
            )

        self.assertRaises(ValueError, incorrect_enrichment_target)

<<<<<<< HEAD
        #TODO get this working
=======
        # TODO
>>>>>>> 3839ab71
        # def no_enrichment_target():
        #     """checks a ValueError is raised when the enrichment target is set to none"""

        #     nmm.Material(
        #         material_name="my_mat",
        #         chemical_equation="Li4SiO",
        #         enrichment=50.0,
        #         enrichment_target=None,
        #         enrichment_type=None,
        #     )
        # self.assertRaises(ValueError, no_enrichment_target)

        def incorrect_reference_type():
            """checks a ValueError is raised when the reference is an int"""

            nmm.Material(
                material_name="Li4SiO4",
                enrichment=50.0,
                enrichment_target="Li6",
                enrichment_type="ao",
                reference=1,
            )

        self.assertRaises(ValueError, incorrect_reference_type)

        def incorrect_setting_for_id():
            """checks a ValueError is raised when the id is not set
            and an mcnp material card is need"""

            test_material = nmm.Material(
                material_name="Li4SiO4",
                enrichment=50.0,
                enrichment_target="Li6",
                enrichment_type="ao",
                material_id=1.0,
            )

            test_material.mcnp_material

        self.assertRaises(ValueError, incorrect_setting_for_id)

        def incorrect_setting_for_id2():
            """checks a ValueError is raised when the id is set as a str
            and an mcnp material card is need"""

            test_material = nmm.Material(
                material_name="Li4SiO4",
                enrichment=50.0,
                enrichment_target="Li6",
                enrichment_type="ao",
                material_id="1.0",
            )

            test_material.mcnp_material

        self.assertRaises(ValueError, incorrect_setting_for_id2)

        def incorrect_setting_for_volume_in_cm3_1():
            """checks a ValueError is raised when the volume_in_cm3 is set to a string"""

            test_material = nmm.Material(
                material_name="Li4SiO4",
                enrichment=50.0,
                enrichment_target="Li6",
                enrichment_type="ao",
                volume_in_cm3="1.0",
            )

            test_material.fispact_material

        self.assertRaises(ValueError, incorrect_setting_for_volume_in_cm3_1)

        def incorrect_setting_for_volume_in_cm3_2():
            """checks a ValueError is raised when the id is not set
            and an mcnp material card is need"""

            test_material = nmm.Material(
                material_name="Li4SiO4",
                enrichment=50.0,
                enrichment_target="Li6",
                enrichment_type="ao",
                material_id=None,
            )

            test_material.fispact_material

        self.assertRaises(ValueError, incorrect_setting_for_volume_in_cm3_2)

    def test_setting_for_volume_int(self):
        """checks the volume_in_cm3 is set to an int"""

        nmm.Material(
            material_name="Li4SiO4",
            enrichment=50.0,
            enrichment_target="Li6",
            enrichment_type="ao",
            volume_in_cm3=1,
        )

    def test_setting_for_volume_float(self):
        """checks the volume_in_cm3 is set to an float"""

        nmm.Material(
            material_name="Li4SiO4",
            enrichment=50.0,
            enrichment_target="Li6",
            enrichment_type="ao",
            volume_in_cm3=1.1,
        )

    def test_json_dump_works(self):
        test_material = nmm.Material(
            "H2O", temperature_in_C=100, pressure_in_Pa=1e6)
        assert isinstance(json.dumps(test_material), str)

    def test_json_dump_contains_correct_keys(self):
        test_material = nmm.Material(
            "H2O", temperature_in_C=100, pressure_in_Pa=1e6)
        test_material_in_json_form = test_material.to_json()

        assert "atoms_per_unit_cell" in test_material_in_json_form.keys()
        assert "density" in test_material_in_json_form.keys()
        assert "density_equation" in test_material_in_json_form.keys()
        assert "density_unit" in test_material_in_json_form.keys()
        assert "chemical_equation" in test_material_in_json_form.keys()
        assert "enrichment" in test_material_in_json_form.keys()
        assert "enrichment_target" in test_material_in_json_form.keys()
        assert "enrichment_type" in test_material_in_json_form.keys()
        assert "isotopes" in test_material_in_json_form.keys()
        assert "material_name" in test_material_in_json_form.keys()
        assert "material_tag" in test_material_in_json_form.keys()
        assert "packing_fraction" in test_material_in_json_form.keys()
        assert "percent_type" in test_material_in_json_form.keys()
        assert "pressure_in_Pa" in test_material_in_json_form.keys()
        assert "reference" in test_material_in_json_form.keys()
        assert "temperature_in_C" in test_material_in_json_form.keys()
        assert "temperature_in_K" in test_material_in_json_form.keys()
        assert "volume_of_unit_cell_cm3" in test_material_in_json_form.keys()

    def test_json_dump_contains_correct_values(self):
        test_material = nmm.Material(
            "H2O", temperature_in_C=100, pressure_in_Pa=1e6)
        test_material_in_json_form = test_material.to_json()

        assert test_material_in_json_form["pressure_in_Pa"] == 1e6
        assert test_material_in_json_form["temperature_in_C"] == 100
        assert test_material_in_json_form["material_name"] == "H2O"


if __name__ == "__main__":

    unittest.main()<|MERGE_RESOLUTION|>--- conflicted
+++ resolved
@@ -573,11 +573,7 @@
 
         self.assertRaises(ValueError, incorrect_enrichment_target)
 
-<<<<<<< HEAD
         #TODO get this working
-=======
-        # TODO
->>>>>>> 3839ab71
         # def no_enrichment_target():
         #     """checks a ValueError is raised when the enrichment target is set to none"""
 
