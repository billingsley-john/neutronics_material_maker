#!/usr/bin/env python3

__author__ = "neutronics material maker development team"


import os
import re
from json import JSONEncoder

import warnings

try:
    import openmc
except BaseException:
    warnings.warn(
        "OpenMC python package not found, .openmc_material, .serpent_material, \
            .mcnp_material, .fispact_material methods not avaiable")

from CoolProp.CoolProp import PropsSI

from neutronics_material_maker import (
    make_fispact_material,
    make_serpent_material,
    make_mcnp_material,
    AddMaterialFromDir,
    AddMaterialFromFile,
    AvailableMaterials,
    material_dict,
    zaid_to_isotope,
)

atomic_mass_unit_in_g = 1.660539040e-24


def _default(self, obj):
    """ monkey-patches json module so that the custom to_json
    method is used which allows Materials to be json dumped
    """
    return getattr(obj.__class__, "to_json", _default.default)(obj)


_default.default = JSONEncoder.default
JSONEncoder.default = _default


class Material:
    """
    Produces a material by looking up the material_name in a
    collection of prepared materials. Modifiers to the material
    isotopes are applied according to arguments such
    as enrichment. Modifiers to the material density are applied
    according to arguments like temperature_in_C and pressure_in_Pa
    where appropiate (gases, liquids). The collection of materials
    includes relationships between presure, temperature and density
    relationships. This allows the code to adjust the density of the
    material accordingly. The intended use is a tool to facilitate
    the use of a common materials library (internal or your own).
    However it is also possible to make complete Materials without
    using the reference collection but more inputs are needed from
    the user. The Material object is also json serializable

    Args:
        material_name (str): This is the reference name used to look up
            the material from the internal collection. Look up the available
            materials using AvailableMaterials()
        material_tag (str): This is a string that is assigned to the
            material as an identifier. This is used by neutronics
            codes to label the material with a unique identifier
        packing_fraction (float): This value is mutliplied by the density
            which allows packing_fraction to be taken into account for materials
            involving an amount of void. Recall that packing_fraction is equal
            to 1/void fraction
        enrichment (float): This is the percentage of isotope enrichment
            required for the material. This works for materials that have
            an enrichment_target specified. The internal material collection
            have Li6 specified as an enrichment_target for Lithium containing
            compounds. Enrichment of Li6 impacts the density of a material and
            the internal package materials take this into account. It is also
            possible to use this when making materials not included in the
            reference collection but an enrichment_target must also be provided.
        enrichment_target (str): The isotope to enrich e.g. Li6
        temperature_in_C (float): The temperature of the material in degrees
            Celsius. Temperature impacts the density of some materials in the
            collection. Materials in the collection that are impacted by
            temperature have density equations that depend on temperature.
            These tend to be liquids and gases used for coolants and even
            liquids such as lithium-lead and FLiBe that are used as a breeder
            materials.
        temperature_in_K (float): The temperature of the material in degrees
            Kelvin. Temperature impacts the density of some materials in the
            collection. Materials in the collection that are impacted by
            temperature have density equations that depend on temperature.
            These tend to be liquids and gases used for coolants and even
            liquids such as lithium-lead and FLiBe that are used as breeder
            materials.
        pressure_in_Pa (float): The pressure of the material in Pascals
            Pressure impacts the density of some materials in the
            collection. Materials in the collection that are impacted by
            pressure have density equations that depend on pressure.
            These tend to be liquids and gases used for coolants such as
            H2O and CO2.
        zaid_suffix (str): The nuclear library to apply to the zaid, for
            example ".31c", this is used in MCNP and Serpent material cards.
        material_id (int): the id number or mat number used in the MCNP material
            card
        decimal_places (int): The number of decimal places to use in MCNP and
            Seprent material cards when they are printed out (default of 8).
        volume_in_cm3 (float): The volume of the material in cm3, used when
            creating fispact material cards
        elements (dict): A dictionary of keys and values with the element symbol
            (str) as the key and the amount of that element as the value (float)
            e.g. {'C': 0.3333, 'O': 0.666}
        chemical_equation (str): A chemical equation that identifies elements
            and numbers of elements to add to the material e.g. 'CO2' or 'H2O'
        isotopes (dict): A dictionary of keys and values with the isotope symbol
            (str) as the key and the amount of that isotope (float) as the value
            e.g. {'Li6': 0.9, 'Li7': 0.1} alternatively zaid representation
            can also be used instead of the symbol e.g. {'3006': 0.9, '4007': 0.1}
        percent_type (str): Atom "ao" or or weight fraction "wo"
        density (float): value to be used as the density
        density_unit (str): the units of density "g/cm3", "g/cc", "kg/m3",
            "atom/b-cm", "atom/cm3"
        density_equation (str): An equation to be evaluated to find the density,
            can contain temperature_in_C, temperature_in_K and pressure_in_Pa
            variables as part of the equation.
        atoms_per_unit_cell (int): The number of atoms in a unit cell of the
            crystal structure
        volume_of_unit_cell_cm3 (float): The volume of the unit cell in cm3
        reference (str): An entry used to store information on the source of the
            material data

    Returns:
        Material: a neutronics_material_maker.Material instance

    """

    def __init__(
        self,
        material_name=None,
        packing_fraction=1.0,
        material_tag=None,
        enrichment=None,
        enrichment_target=None,
        temperature_in_C=None,
        temperature_in_K=None,
        pressure_in_Pa=None,
        elements=None,
        chemical_equation=None,
        isotopes=None,
        percent_type=None,
        density=None,
        density_unit=None,
        density_equation=None,
        atoms_per_unit_cell=None,
        volume_of_unit_cell_cm3=None,
        enrichment_type=None,
        reference=None,
        zaid_suffix=None,
        material_id=None,
        decimal_places=8,
        volume_in_cm3=None,
    ):

        self.material_name = material_name
        self.material_tag = material_tag
        self.temperature_in_C = temperature_in_C
        self.temperature_in_K = temperature_in_K
        self.pressure_in_Pa = pressure_in_Pa
        self.packing_fraction = packing_fraction
        self.elements = elements
        self.chemical_equation = chemical_equation
        self.isotopes = isotopes
        self.density = density
        self.density_equation = density_equation
        self.atoms_per_unit_cell = atoms_per_unit_cell
        self.volume_of_unit_cell_cm3 = volume_of_unit_cell_cm3
        self.density_unit = density_unit
        self.percent_type = percent_type
        self.enrichment = enrichment
        self.enrichment_target = enrichment_target
        self.enrichment_type = enrichment_type
        self.reference = reference
        self.zaid_suffix = zaid_suffix
        self.material_id = material_id
        self.decimal_places = decimal_places
        self.volume_in_cm3 = volume_in_cm3

        # derived values
        self.openmc_material = None
        self.serpent_material = None
        self.mcnp_material = None
        self.fispact_material = None
        self.list_of_fractions = None

        if chemical_equation is not None and elements is not None:
            raise ValueError(
                "Material.chemical_equation and Material.elements can not both be set"
            )

        if self.material_name in material_dict.keys():

            self._populate_from_inbuilt_dictionary()

            # checks that if we try to enrich a material by providing any of the
            # arguments, that the other arguments are also provided
            if self.enrichment is not None:
                if self.enrichment_target is None or self.enrichment_type is None:
                    raise ValueError(
                        "enrichment target and enrichment type are needed to \
                        enrich a material"
                    )

            if "temperature_dependant" in material_dict[self.material_name].keys(
            ):
                if temperature_in_K is None and temperature_in_C is None:
                    if self.material_name == "He":
                        raise ValueError(
                            "temperature_in_K or temperature_in_C is needed for",
                            self.material_name,
                            ". Typical helium cooled blankets are 400C and 8e6Pa",
                        )
                    elif self.material_name == "H2O":
                        raise ValueError(
                            "temperature_in_K or temperature_in_C is needed for",
                            self.material_name,
                            ". Typical water cooled blankets are 305C and 15.5e6Pa",
                        )
                    raise ValueError(
                        "temperature_in_K or temperature_in_C is needed for",
                        self.material_name,
                    )
                else:
                    if temperature_in_K is None:
                        self.temperature_in_K = temperature_in_C + 273.15
                    if temperature_in_C is None:
                        self.temperature_in_C = temperature_in_K + 273.15

            if "pressure_dependant" in material_dict[self.material_name].keys(
            ):
                if pressure_in_Pa is None:
                    raise ValueError(
                        "pressure_in_Pa is needed for",
                        self.material_name)
        
        # this populates the density of materials when density is provided by
        # equations and crystal latic information by making the openmc material
        # however it should also be possible to ininitialize nmm.Material
        # without openmc installed, hence the try except
        try:
            self._make_openmc_material()
        except:
            pass


    @property
    def openmc_material(self):
        """
        Returns an OpenMC version of the Material.

        :type: openmc.Material() object
        """
        self._openmc_material = self._make_openmc_material()
        return self._openmc_material

    @openmc_material.setter
    def openmc_material(self, value):
        self._openmc_material = value

    @property
    def serpent_material(self):
        """
        Returns a Serpent version of the Material.

        :type: str
        """

        self._serpent_material = make_serpent_material(self)
        return self._serpent_material

    @serpent_material.setter
    def serpent_material(self, value):
        self._serpent_material = value

    @property
    def mcnp_material(self):
        """
<<<<<<< HEAD
        Creates a MCNP version of the Material. Requires the 
        Material.material_id to be set.
=======
        Returns a MCNP version of the Material. Requires the
        Material.material_id to be set. Decimal places can be controlled with
        the Material.decimal_places attribute.
>>>>>>> ccf91e48

        :type: str
        """
        self._mcnp_material = make_mcnp_material(self)
        return self._mcnp_material

    @mcnp_material.setter
    def mcnp_material(self, value):
        self._mcnp_material = value

    @property
    def fispact_material(self):
        """
<<<<<<< HEAD
        Creates a fispact version of the Material. Requires the
=======
        Returns a fispact version of the Material. Requires the
>>>>>>> ccf91e48
        Material.volume_in_cm3 to be set.

        :type: str
        """
        self._fispact_material = make_fispact_material(self)
        return self._fispact_material

    @fispact_material.setter
    def fispact_material(self, value):
        self._fispact_material = value

    @property
    def material_name(self):
        return self._material_name

    @material_name.setter
    def material_name(self, value):
        if value is not None:
            if not isinstance(value, str):
                raise ValueError(
                    "Material.material_name must be a string", value)
        self._material_name = value

    @property
    def material_tag(self):
        return self._material_tag

    @material_tag.setter
    def material_tag(self, value):
        if value is not None:
            if not isinstance(value, str):
                raise ValueError(
                    "Material.material_tag must be a string", value)
        self._material_tag = value

    @property
    def packing_fraction(self):
        return self._packing_fraction

    @packing_fraction.setter
    def packing_fraction(self, value):
        value = float(value)
        if not isinstance(value, float):
            raise ValueError("Material.packing_fraction must be a float")
        if value < 0.0:
            raise ValueError("packing_fraction must be greater than 0")
        if value > 1.0:
            raise ValueError("packing_fraction must be less than 1.")
        self._packing_fraction = value

    @property
    def elements(self):
        return self._elements

    @elements.setter
    def elements(self, value):
        if isinstance(value, dict) or value is None:
            self._elements = value
        else:
            raise ValueError(
                "Material.elements must be dictionaries e.g. {'Li':0.07, 'Si': 0.93}"
            )

    @property
    def chemical_equation(self):
        return self._chemical_equation

    @chemical_equation.setter
    def chemical_equation(self, value):
        if isinstance(value, str) or value is None:
            self._chemical_equation = value
        else:
            raise ValueError(
                "MAterial.chemical_equation must be a string e.g. 'H2O'")

    @property
    def isotopes(self):
        return self._isotopes

    @isotopes.setter
    def isotopes(self, value):
        if isinstance(value, dict) or value is None:
            self._isotopes = value
        else:
            raise ValueError(
                "Isotopes must be dictionaries e.g. {'Li6':0.07, 'Li7': 0.93}"
            )

    @property
    def density_equation(self):
        return self._density_equation

    @density_equation.setter
    def density_equation(self, value):
        if value is not None:
            if not isinstance(value, str):
                raise ValueError("density_equation should be a string")
        self._density_equation = value

    @property
    def density_unit(self):
        return self._density_unit

    @density_unit.setter
    def density_unit(self, value):
        if value in ["g/cm3", "g/cc", "kg/m3", "atom/b-cm", "atom/cm3", None]:
            self._density_unit = value
        else:
            raise ValueError(
                "Material.density_units must be 'g/cm3', 'g/cc', 'kg/m3', \
                    'atom/b-cm' or 'atom/cm3'"
            )

    @property
    def percent_type(self):
        return self._percent_type

    @percent_type.setter
    def percent_type(self, value):
        if value in ["ao", "wo", None]:
            self._percent_type = value
        else:
            raise ValueError(
                "Material.percent_type only accepts 'ao' or 'wo' types")

    @property
    def enrichment_type(self):
        return self._enrichment_type

    @enrichment_type.setter
    def enrichment_type(self, value):
        if value is not None:
            if value not in ["ao", "wo"]:
                raise ValueError(
                    "Material.enrichment_type only accepts 'ao' or 'wo' types"
                )
        self._enrichment_type = value

    @property
    def atoms_per_unit_cell(self):
        return self._atoms_per_unit_cell

    @atoms_per_unit_cell.setter
    def atoms_per_unit_cell(self, value):
        if value is not None:
            if value < 0.0:
                raise ValueError(
                    "Material.atoms_per_unit_cell must be greater than 0")
        self._atoms_per_unit_cell = value

    @property
    def volume_of_unit_cell_cm3(self):
        return self._volume_of_unit_cell_cm3

    @volume_of_unit_cell_cm3.setter
    def volume_of_unit_cell_cm3(self, value):
        if value is not None:
            if value < 0.0:
                raise ValueError(
                    "Material.volume_of_unit_cell_cm3 must be greater than 0"
                )
        self._volume_of_unit_cell_cm3 = value

    @property
    def temperature_in_K(self):
        return self._temperature_in_K

    @temperature_in_K.setter
    def temperature_in_K(self, value):
        if value is not None:
            if value < 0.0:
                raise ValueError(
                    "Material.temperature_in_K must be greater than 0")
        self._temperature_in_K = value

    @property
    def temperature_in_C(self):
        return self._temperature_in_C

    @temperature_in_C.setter
    def temperature_in_C(self, value):
        if value is not None:
            if value < -273.15:
                raise ValueError(
                    "Material.temperature_in_C must be greater than -273.15"
                )
        self._temperature_in_C = value

    @property
    def density(self):
        return self._density

    @density.setter
    def density(self, value):
        if value is None:
            self._density = value
        else:
            if value < 0:
                raise ValueError("Material.density should be above 0", value)
            self._density = float(value)

    @property
    def enrichment(self):
        return self._enrichment

    @enrichment.setter
    def enrichment(self, value):
        if value is not None:
            if value < 0 or value > 100:
                raise ValueError("Enrichment must be between 0 and 100")
        self._enrichment = value

    @property
    def enrichment_target(self):
        return self._enrichment_target

    @enrichment_target.setter
    def enrichment_target(self, value):
        if value is not None:
            if value not in openmc.data.NATURAL_ABUNDANCE.keys():
                raise ValueError(
                    "enrichment_target must be a naturally occuring isotope from this list",
                    openmc.data.NATURAL_ABUNDANCE.keys(),
                )
        self._enrichment_target = value

    @property
    def pressure_in_Pa(self):
        return self._pressure_in_Pa

    @pressure_in_Pa.setter
    def pressure_in_Pa(self, value):
        if value is not None:
            if value < 0.0:
                raise ValueError("pressure_in_Pa must be greater than 0")
        self._pressure_in_Pa = value

    @property
    def reference(self):
        return self._reference

    @reference.setter
    def reference(self, value):
        if value is not None:
            if not isinstance(value, str):
                raise ValueError("reference must be a string")
        self._reference = value

    @property
    def zaid_suffix(self):
        return self._zaid_suffix

    @zaid_suffix.setter
    def zaid_suffix(self, value):
        if value is not None:
            if not isinstance(value, str):
                raise ValueError("zaid_suffix must be a string")
        self._zaid_suffix = value

    @property
    def material_id(self):
        return self._material_id

    @material_id.setter
    def material_id(self, value):
        if value is not None:
            if not isinstance(value, int):
                raise ValueError("material_id must be an int")
        self._material_id = value

    @property
    def volume_in_cm3(self):
        return self._volume_in_cm3

    @volume_in_cm3.setter
    def volume_in_cm3(self, value):
        if value is not None:
            if isinstance(value, int):
                value = float(value)
            if not isinstance(value, float):
                raise ValueError("volume_in_cm3 must be an float")
        self._volume_in_cm3 = value

    def _make_openmc_material(self):

        original_cross_sections = os.environ.get("OPENMC_CROSS_SECTIONS")
        if original_cross_sections is not None:
            del os.environ["OPENMC_CROSS_SECTIONS"]

        if self.material_tag is None:
            name = self.material_name
        else:
            name = self.material_tag
        if self.material_id is not None:
            openmc_material = openmc.Material(
                material_id=self.material_id, name=name)
        else:
            openmc_material = openmc.Material(name=name)

        if self.isotopes is not None:

            openmc_material = self._add_isotopes(openmc_material)

        if self.elements is not None:

            openmc_material = self._add_elements_from_dict(openmc_material)

        if self.chemical_equation is not None:

            openmc_material = self._add_elements_from_equation(openmc_material)

        openmc_material = self._add_density(openmc_material)

        if original_cross_sections is not None:
            os.environ["OPENMC_CROSS_SECTIONS"] = original_cross_sections

        return openmc_material

    def _populate_from_inbuilt_dictionary(self):
        """This runs on initilisation and if attributes of the Material object
        are not specified (left as None) then the internal material dictionary
        is checked to see if defaults are pressent for the particular material.
        If the attributed has defaults that are present in the internal
        dictionary then these are used to populated the attributes of the
        Material object when present.
        """

        if (
            self.chemical_equation is None
            and "chemical_equation" in material_dict[self.material_name].keys()
        ):
            self.chemical_equation = material_dict[self.material_name][
                "chemical_equation"
            ]

        if (
            self.temperature_in_C is None
            and "temperature_in_C" in material_dict[self.material_name].keys()
        ):
            self.temperature_in_C = material_dict[self.material_name][
                "temperature_in_C"
            ]

        if (
            self.temperature_in_K is None
            and "temperature_in_K" in material_dict[self.material_name].keys()
        ):
            self.temperature_in_K = material_dict[self.material_name][
                "temperature_in_K"
            ]

        if (
            self.pressure_in_Pa is None
            and "pressure_in_Pa" in material_dict[self.material_name].keys()
        ):
            self.pressure_in_Pa = material_dict[self.material_name]["pressure_in_Pa"]

        if (
            self.packing_fraction is None
            and "packing_fraction" in material_dict[self.material_name].keys()
        ):
            self.packing_fraction = material_dict[self.material_name][
                "packing_fraction"
            ]

        if (
            self.elements is None
            and "elements" in material_dict[self.material_name].keys()
        ):
            self.elements = material_dict[self.material_name]["elements"]

        if (
            self.isotopes is None
            and "isotopes" in material_dict[self.material_name].keys()
        ):
            self.isotopes = material_dict[self.material_name]["isotopes"]

        if (
            self.density is None
            and "density" in material_dict[self.material_name].keys()
        ):
            self.density = material_dict[self.material_name]["density"]

        if (
            self.density_equation is None
            and "density_equation" in material_dict[self.material_name].keys()
        ):
            self.density_equation = material_dict[self.material_name][
                "density_equation"
            ]

        if (
            self.atoms_per_unit_cell is None
            and "atoms_per_unit_cell" in material_dict[self.material_name].keys()
        ):
            self.atoms_per_unit_cell = material_dict[self.material_name][
                "atoms_per_unit_cell"
            ]

        if (
            self.volume_of_unit_cell_cm3 is None
            and "volume_of_unit_cell_cm3" in material_dict[self.material_name].keys()
        ):
            self.volume_of_unit_cell_cm3 = material_dict[self.material_name][
                "volume_of_unit_cell_cm3"
            ]

        if (
            self.density_unit is None
            and "density_unit" in material_dict[self.material_name].keys()
        ):
            self.density_unit = material_dict[self.material_name]["density_unit"]

        if (
            self.percent_type is None
            and "percent_type" in material_dict[self.material_name].keys()
        ):
            self.percent_type = material_dict[self.material_name]["percent_type"]

        if (
            self.enrichment is None
            and "enrichment" in material_dict[self.material_name].keys()
        ):
            self.enrichment = material_dict[self.material_name]["enrichment"]

        if (
            self.enrichment_target is None
            and "enrichment_target" in material_dict[self.material_name].keys()
        ):
            self.enrichment_target = material_dict[self.material_name][
                "enrichment_target"
            ]

        if (
            self.enrichment_type is None
            and "enrichment_type" in material_dict[self.material_name].keys()
        ):
            self.enrichment_type = material_dict[self.material_name]["enrichment_type"]

        if (
            self.reference is None
            and "reference" in material_dict[self.material_name].keys()
        ):
            self.reference = material_dict[self.material_name]["reference"]

    def _add_elements_from_equation(self, openmc_material):
        """Adds elements from a dictionary or chemical equation to the Material"""

        openmc_material.add_elements_from_formula(
            self.chemical_equation,
            percent_type=self.percent_type,
            enrichment=self.enrichment,
            enrichment_target=self.enrichment_target,
            enrichment_type=self.enrichment_type,
        )

        return openmc_material

    def _add_elements_from_dict(self, openmc_material):
        """Adds elements from a dictionary or chemical formula to the Material"""

        if self.enrichment_target is not None:
            enrichment_element = re.split(r"(\d+)", self.enrichment_target)[0]
        else:
            enrichment_element = None

        for element_symbol, element_number in zip(
            self.elements.keys(), self.elements.values()
        ):

            if element_symbol == enrichment_element:
                openmc_material.add_element(
                    element_symbol,
                    element_number,
                    percent_type=self.percent_type,
                    enrichment=self.enrichment,
                    enrichment_target=self.enrichment_target,
                    enrichment_type=self.enrichment_type,
                )
            else:
                openmc_material.add_element(
                    element_symbol, element_number, self.percent_type
                )

        return openmc_material

    def _add_isotopes(self, openmc_material):
        """Adds isotopes from a dictionary or chemical formula to the Material"""

        for isotope_symbol, isotope_number in zip(
            self.isotopes.keys(), self.isotopes.values()
        ):
            # check for zaid entry
            if isinstance(isotope_symbol, int) or isotope_symbol.isdigit():
                isotope_symbol = zaid_to_isotope(isotope_symbol)
            openmc_material.add_nuclide(
                isotope_symbol, isotope_number, self.percent_type
            )

        return openmc_material

    def _add_density(self, openmc_material):
        """Calculates the density of the Material"""

        if not isinstance(self.density, float):

            if self.density is None and self.density_equation is not None:

                # Potentially used in the eval part
                temperature_in_K = self.temperature_in_K
                temperature_in_C = self.temperature_in_C
                pressure_in_Pa = self.pressure_in_Pa

                density = eval(self.density_equation)
                if density is None:
                    raise ValueError(
                        "Density value of ",
                        self.material_name,
                        " can not be found")
                else:
                    self.density = density

            elif (
                self.atoms_per_unit_cell is not None
                and self.volume_of_unit_cell_cm3 is not None
            ):

                molar_mass = (
                    self._get_atoms_in_crystal() *
                    openmc_material.average_molar_mass)

                mass = self.atoms_per_unit_cell * molar_mass * atomic_mass_unit_in_g

                self.density = mass / self.volume_of_unit_cell_cm3
            else:

                raise ValueError(
                    "density can't be set for "
                    + str(self.material_name)
                    + " provide either a density value, equation as a string, \
                        or atoms_per_unit_cell and volume_of_unit_cell_cm3"
                )

        openmc_material.set_density(
            self.density_unit, self.density * self.packing_fraction
        )

        return openmc_material

    def _get_atoms_in_crystal(self):
        """Finds the number of atoms in the crystal lactic"""

        tokens = [
            a for a in re.split(
                r"([A-Z][a-z]*)",
                self.chemical_equation) if a]

        list_of_fractions = []

        for counter in range(0, len(tokens)):
            if tokens[counter].isalpha():
                if counter == len(tokens) - 1:
                    list_of_fractions.append(1)
                elif not (tokens[counter + 1]).isalpha():
                    list_of_fractions.append(float(tokens[counter + 1]))
                else:
                    list_of_fractions.append(1)
        self.list_of_fractions = list_of_fractions
        return sum(list_of_fractions)

    def to_json(self):

        jsonified_object = {
            "material_name": self.material_name,
            "material_tag": self.material_tag,
            "temperature_in_C": self.temperature_in_C,
            "temperature_in_K": self.temperature_in_K,
            "pressure_in_Pa": self.pressure_in_Pa,
            "packing_fraction": self.packing_fraction,
            "elements": self.elements,
            "chemical_equation": self.chemical_equation,
            "isotopes": self.isotopes,
            "density": self.density,
            "density_equation": self.density_equation,
            "atoms_per_unit_cell": self.atoms_per_unit_cell,
            "volume_of_unit_cell_cm3": self.volume_of_unit_cell_cm3,
            "density_unit": self.density_unit,
            "percent_type": self.percent_type,
            "enrichment": self.enrichment,
            "enrichment_target": self.enrichment_target,
            "enrichment_type": self.enrichment_type,
            "reference": self.reference,
            "zaid_suffix": self.zaid_suffix,
            "material_id": self.material_id,
            "decimal_places": self.decimal_places,
            "volume_in_cm3": self.volume_in_cm3,
        }

        return jsonified_object<|MERGE_RESOLUTION|>--- conflicted
+++ resolved
@@ -284,14 +284,9 @@
     @property
     def mcnp_material(self):
         """
-<<<<<<< HEAD
-        Creates a MCNP version of the Material. Requires the 
-        Material.material_id to be set.
-=======
         Returns a MCNP version of the Material. Requires the
         Material.material_id to be set. Decimal places can be controlled with
         the Material.decimal_places attribute.
->>>>>>> ccf91e48
 
         :type: str
         """
@@ -305,11 +300,7 @@
     @property
     def fispact_material(self):
         """
-<<<<<<< HEAD
-        Creates a fispact version of the Material. Requires the
-=======
         Returns a fispact version of the Material. Requires the
->>>>>>> ccf91e48
         Material.volume_in_cm3 to be set.
 
         :type: str
