--- conflicted
+++ resolved
@@ -984,15 +984,6 @@
         test_material = nmm.Material('WC')
         assert test_material.openmc_material.temperature is None
 
-<<<<<<< HEAD
-=======
-
-<< << << < HEAD
-
-== == == =
-
->>>>>> > 437a424559206c118b095d7283d21d3307d75acb
->>>>>>> a5d5ef01
         line_by_line_material = test_material.serpent_material.split("\n")
 
         assert line_by_line_material[0].split()[-1] != "300"
