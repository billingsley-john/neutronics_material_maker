--- conflicted
+++ resolved
@@ -107,7 +107,7 @@
         Returns:
             [type] -- [description]
         """    
-<<<<<<< HEAD
+
         self._material_name = material_name
         self._temperature_in_C = temperature_in_C
         self._temperature_in_K = temperature_in_K
@@ -129,25 +129,7 @@
         self.enrichment_element = None
         # self._enrichment_fraction = None
         self.density_packed = None
-=======
-        self.material_name = material_name
-        self.temperature_in_C = temperature_in_C
-        self.temperature_in_K = temperature_in_K
-        self.pressure_in_Pa = pressure_in_Pa
-        self.enrichment_fraction = enrichment_fraction
-        self.enriched_isotope = "Li6"
-        self.packing_fraction = packing_fraction
-        self.volume_fraction = volume_fraction
-        self.elements = elements
-        self.isotopes = isotopes
-        self._density = density
-        self.density_value = None
-        self.density_equation = density_equation
-        self.atoms_per_unit_cell = atoms_per_unit_cell
-        self.volume_of_unit_cell_cm3 = volume_of_unit_cell_cm3
-        self.density_unit = density_unit
-        self.density_list = density_list
->>>>>>> b0d7ebea
+
         self.neutronics_material = None
         self.list_of_fractions = None
         self.chemical_equation = None
@@ -184,7 +166,6 @@
 
         self.make_material()
 
-<<<<<<< HEAD
 
     @property
     def material_name(self):
@@ -315,16 +296,12 @@
 
 
 
-
-=======
->>>>>>> b0d7ebea
     @property
     def density(self):
         return self._density
 
     @density.setter
     def density(self, value):
-<<<<<<< HEAD
         if value > 0:
             self._density = value
         else:
@@ -362,16 +339,6 @@
     def pressure_in_Pa(self, value):
         self._pressure_in_Pa = value
 
-
-=======
-        if value is None:
-            self._density = value
-        elif value < 0:
-            raise ValueError('density is out of range, it must be greater than 0')
-        elif type(value) is float or type(value) is int:
-            self._density = value
-            self.make_material()
->>>>>>> b0d7ebea
 
 
     def populate_from_dictionary(self):
